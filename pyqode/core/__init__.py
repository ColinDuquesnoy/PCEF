--- conflicted
+++ resolved
@@ -8,8 +8,4 @@
 widget, i.e. pyqode.core is a generic code editor widget.
 """
 
-<<<<<<< HEAD
-__version__ = '2.7.0.dev9'
-=======
-__version__ = '2.6.6'
->>>>>>> d1158960
+__version__ = '2.7.0.dev10'