# -*- coding: utf-8 -*-
"""
The core package contains the core components needed for writing a pyqode based
application. It is the "de facto" requirement for any pyqode extension.

It contains the base classes for both the backend and the frontend and provides
a series of modes and panels that might be useful for any kind of code editor
widget, i.e. pyqode.core is a generic code editor widget.
"""
import logging

<<<<<<< HEAD
__version__ = '2.6.9'
=======

__version__ = '2.7.0'


logging.addLevelName(1, "PYQODEDEBUGCOMM")
logging.addLevelName(5, "PYQODEDEBUG")
>>>>>>> dfd006a1
<|MERGE_RESOLUTION|>--- conflicted
+++ resolved
@@ -9,13 +9,9 @@
 """
 import logging
 
-<<<<<<< HEAD
-__version__ = '2.6.9'
-=======
 
 __version__ = '2.7.0'
 
 
 logging.addLevelName(1, "PYQODEDEBUGCOMM")
-logging.addLevelName(5, "PYQODEDEBUG")
->>>>>>> dfd006a1
+logging.addLevelName(5, "PYQODEDEBUG")