# -*- coding: utf-8 -*-
"""
<<<<<<< HEAD
This package contains the core classes of pyqode and an example of a generic
code editor widget
"""
#
# exposes public core api
#
# modules
from pyqode.core import constants
from pyqode.core import logger

# core classes
from pyqode.core.editor import QCodeEdit
from pyqode.core.mode import Mode
from pyqode.core.panel import Panel
from pyqode.core.constants import PanelPosition
from pyqode.core.properties import PropertyRegistry
from pyqode.core.decoration import TextDecoration
from pyqode.core.server import Server
from pyqode.core.syntax_highlighter import SyntaxHighlighter
from pyqode.core.syntax_highlighter import FoldDetector
from pyqode.core.syntax_highlighter import IndentBasedFoldDetector
from pyqode.core.syntax_highlighter import CharBasedFoldDetector
from pyqode.core.textblockuserdata import TextBlockUserData, ParenthesisInfo
from pyqode.core.system import TextStyle
from pyqode.core.system import JobRunner
from pyqode.core.system import DelayJobRunner

# server
from pyqode.core.server import get_server, start_server, Server, Worker

# modes
from pyqode.core.modes import AutoCompleteMode
from pyqode.core.modes import AutoIndentMode
from pyqode.core.modes import CaretLineHighlighterMode
from pyqode.core.modes import CaseConverterMode
from pyqode.core.modes import CheckerMode, CheckerMessage
from pyqode.core.modes import MSG_STATUS_ERROR
from pyqode.core.modes import MSG_STATUS_INFO
from pyqode.core.modes import MSG_STATUS_WARNING
from pyqode.core.modes import CHECK_TRIGGER_TXT_CHANGED
from pyqode.core.modes import CHECK_TRIGGER_TXT_SAVED
from pyqode.core.modes import CodeCompletionMode
from pyqode.core.modes import CompletionProvider
from pyqode.core.modes import Completion
from pyqode.core.modes import DocumentWordCompletionProvider
from pyqode.core.modes import FileWatcherMode
from pyqode.core.modes import IndenterMode
from pyqode.core.modes import PygmentsSyntaxHighlighter, PYGMENTS_STYLES
from pyqode.core.modes import RightMarginMode
from pyqode.core.modes import SymbolMatcherMode
from pyqode.core.modes import WordClickMode
from pyqode.core.modes import ZoomMode

# panels
from pyqode.core.panels import FoldingPanel
from pyqode.core.panels import LineNumberPanel
from pyqode.core.panels import MarkerPanel, Marker
from pyqode.core.panels import SearchAndReplacePanel


#: pyqode.core version
__version__ = "1.3.2"


#
# Example of a generic code editor widget
#
class QGenericCodeEdit(QCodeEdit):
    """
    Extends QCodeEdit with a hardcoded set of modes and panels.

    **Panels:**
        * :class:`pyqode.core.FoldingPanel`
        * :class:`pyqode.core.LineNumberPanel`
        * :class:`pyqode.core.SearchAndReplacePanel`

    **Modes:**
        * :class:`pyqode.core.AutoCompleteMode`
        * :class:`pyqode.core.FileWatcherMode`
        * :class:`pyqode.core.CaretLineHighlighterMode`
        * :class:`pyqode.core.RightMarginMode`
        * :class:`pyqode.core.PygmentsSyntaxHighlighter`
        * :class:`pyqode.core.ZoomMode`
        * :class:`pyqode.core.AutoIndentMode`
        * :class:`pyqode.core.CodeCompletionMode`
        * :class:`pyqode.core.IndenterMode`
        * :class:`pyqode.core.SymbolMatcherMode`
    """
    def __init__(self, parent=None):
        QCodeEdit.__init__(self, parent)
        self.setLineWrapMode(self.NoWrap)
        self.setWindowTitle("pyQode - Generic Editor")

        self.installPanel(FoldingPanel(), PanelPosition.LEFT)
        self.installPanel(LineNumberPanel(), PanelPosition.LEFT)
        self.installPanel(SearchAndReplacePanel(), PanelPosition.BOTTOM)

        self.installMode(AutoCompleteMode())
        self.installMode(CaseConverterMode())
        self.installMode(FileWatcherMode())
        self.installMode(CaretLineHighlighterMode())
        self.installMode(RightMarginMode())
        self.installMode(PygmentsSyntaxHighlighter(self.document()))
        self.installMode(ZoomMode())
        self.installMode(CodeCompletionMode())
        self.installMode(AutoIndentMode())
        self.installMode(IndenterMode())
        self.codeCompletionMode.addCompletionProvider(
            DocumentWordCompletionProvider())
        self.installMode(SymbolMatcherMode())
=======
The core package contains the core components for writing a pyqode based
application. It is the "de facto" requirement for any pyqode extension.

It contains the base classes for both the backend and the frontend and provides
a series of modes and panels that might be useful for any kind of code editor
widget, i.e. pyqode.core is a generic code editor widget.

pyQode is a client-server API. The client side API is called frontend while the
server side API is called backend.

Frontend is implemented in python3 but the backend must supports both python2
and python3 in order to be able to run with any python interpreter
(this is needed to run tools such as pep8 and jedi on the backend and still
support python2 syntax).

pyqode is made up of the following top level packages/modules:
    - frontend: any class/function used to implement the client
                side GUI application
    - backend: any class/function used to implement the server side application
    - helpers: various helpers not directly related to CodeEdit (such as
               a recent files manager)
    - actions.py: global default values for editor actions
    - settings.py: global default values for editor settings. This module
      is usually used by both the backend and the frontend.
    - style.py: global default values for editor style settings.
>>>>>>> a0a3c1b9

"""

__version__ = '2.0.0-alpha1'<|MERGE_RESOLUTION|>--- conflicted
+++ resolved
@@ -1,117 +1,5 @@
 # -*- coding: utf-8 -*-
 """
-<<<<<<< HEAD
-This package contains the core classes of pyqode and an example of a generic
-code editor widget
-"""
-#
-# exposes public core api
-#
-# modules
-from pyqode.core import constants
-from pyqode.core import logger
-
-# core classes
-from pyqode.core.editor import QCodeEdit
-from pyqode.core.mode import Mode
-from pyqode.core.panel import Panel
-from pyqode.core.constants import PanelPosition
-from pyqode.core.properties import PropertyRegistry
-from pyqode.core.decoration import TextDecoration
-from pyqode.core.server import Server
-from pyqode.core.syntax_highlighter import SyntaxHighlighter
-from pyqode.core.syntax_highlighter import FoldDetector
-from pyqode.core.syntax_highlighter import IndentBasedFoldDetector
-from pyqode.core.syntax_highlighter import CharBasedFoldDetector
-from pyqode.core.textblockuserdata import TextBlockUserData, ParenthesisInfo
-from pyqode.core.system import TextStyle
-from pyqode.core.system import JobRunner
-from pyqode.core.system import DelayJobRunner
-
-# server
-from pyqode.core.server import get_server, start_server, Server, Worker
-
-# modes
-from pyqode.core.modes import AutoCompleteMode
-from pyqode.core.modes import AutoIndentMode
-from pyqode.core.modes import CaretLineHighlighterMode
-from pyqode.core.modes import CaseConverterMode
-from pyqode.core.modes import CheckerMode, CheckerMessage
-from pyqode.core.modes import MSG_STATUS_ERROR
-from pyqode.core.modes import MSG_STATUS_INFO
-from pyqode.core.modes import MSG_STATUS_WARNING
-from pyqode.core.modes import CHECK_TRIGGER_TXT_CHANGED
-from pyqode.core.modes import CHECK_TRIGGER_TXT_SAVED
-from pyqode.core.modes import CodeCompletionMode
-from pyqode.core.modes import CompletionProvider
-from pyqode.core.modes import Completion
-from pyqode.core.modes import DocumentWordCompletionProvider
-from pyqode.core.modes import FileWatcherMode
-from pyqode.core.modes import IndenterMode
-from pyqode.core.modes import PygmentsSyntaxHighlighter, PYGMENTS_STYLES
-from pyqode.core.modes import RightMarginMode
-from pyqode.core.modes import SymbolMatcherMode
-from pyqode.core.modes import WordClickMode
-from pyqode.core.modes import ZoomMode
-
-# panels
-from pyqode.core.panels import FoldingPanel
-from pyqode.core.panels import LineNumberPanel
-from pyqode.core.panels import MarkerPanel, Marker
-from pyqode.core.panels import SearchAndReplacePanel
-
-
-#: pyqode.core version
-__version__ = "1.3.2"
-
-
-#
-# Example of a generic code editor widget
-#
-class QGenericCodeEdit(QCodeEdit):
-    """
-    Extends QCodeEdit with a hardcoded set of modes and panels.
-
-    **Panels:**
-        * :class:`pyqode.core.FoldingPanel`
-        * :class:`pyqode.core.LineNumberPanel`
-        * :class:`pyqode.core.SearchAndReplacePanel`
-
-    **Modes:**
-        * :class:`pyqode.core.AutoCompleteMode`
-        * :class:`pyqode.core.FileWatcherMode`
-        * :class:`pyqode.core.CaretLineHighlighterMode`
-        * :class:`pyqode.core.RightMarginMode`
-        * :class:`pyqode.core.PygmentsSyntaxHighlighter`
-        * :class:`pyqode.core.ZoomMode`
-        * :class:`pyqode.core.AutoIndentMode`
-        * :class:`pyqode.core.CodeCompletionMode`
-        * :class:`pyqode.core.IndenterMode`
-        * :class:`pyqode.core.SymbolMatcherMode`
-    """
-    def __init__(self, parent=None):
-        QCodeEdit.__init__(self, parent)
-        self.setLineWrapMode(self.NoWrap)
-        self.setWindowTitle("pyQode - Generic Editor")
-
-        self.installPanel(FoldingPanel(), PanelPosition.LEFT)
-        self.installPanel(LineNumberPanel(), PanelPosition.LEFT)
-        self.installPanel(SearchAndReplacePanel(), PanelPosition.BOTTOM)
-
-        self.installMode(AutoCompleteMode())
-        self.installMode(CaseConverterMode())
-        self.installMode(FileWatcherMode())
-        self.installMode(CaretLineHighlighterMode())
-        self.installMode(RightMarginMode())
-        self.installMode(PygmentsSyntaxHighlighter(self.document()))
-        self.installMode(ZoomMode())
-        self.installMode(CodeCompletionMode())
-        self.installMode(AutoIndentMode())
-        self.installMode(IndenterMode())
-        self.codeCompletionMode.addCompletionProvider(
-            DocumentWordCompletionProvider())
-        self.installMode(SymbolMatcherMode())
-=======
 The core package contains the core components for writing a pyqode based
 application. It is the "de facto" requirement for any pyqode extension.
 
@@ -137,7 +25,6 @@
     - settings.py: global default values for editor settings. This module
       is usually used by both the backend and the frontend.
     - style.py: global default values for editor style settings.
->>>>>>> a0a3c1b9
 
 """
 
