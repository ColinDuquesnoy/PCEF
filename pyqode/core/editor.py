--- conflicted
+++ resolved
@@ -952,13 +952,8 @@
         else:
             # remove last blank line (except one)
             i = 0
-<<<<<<< HEAD
-            while True:
+            while self.line_count - i > 0:
                 l = self.line_text(self.line_count - i)
-=======
-            while self.lineCount() - i > 0:
-                l = self.lineText(self.lineCount() - i)
->>>>>>> 97d3bae4
                 if l:
                     break
                 i += 1
@@ -1004,20 +999,11 @@
         """
         if not self.dirty and not force:
             return True
-<<<<<<< HEAD
         self.text_saving.emit(path)
-        if len(self.toPlainText()):
-            self.clean_document()
+        self.clean_document()
         if not path:
             if self.file_path:
                 path = self.file_path
-=======
-        self.textSaving.emit(filePath)
-        self.cleanupDocument()
-        if not filePath:
-            if self.filePath:
-                filePath = self.filePath
->>>>>>> 97d3bae4
             else:
                 return False
         if encoding:
