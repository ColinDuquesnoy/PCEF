#!/usr/bin/env python
# -*- coding: utf-8 -*-
#
#The MIT License (MIT)
#
#Copyright (c) <2013-2014> <Colin Duquesnoy and others, see AUTHORS.txt>
#
#Permission is hereby granted, free of charge, to any person obtaining a copy
#of this software and associated documentation files (the "Software"), to deal
#in the Software without restriction, including without limitation the rights
#to use, copy, modify, merge, publish, distribute, sublicense, and/or sell
#copies of the Software, and to permit persons to whom the Software is
#furnished to do so, subject to the following conditions:
#
#The above copyright notice and this permission notice shall be included in
#all copies or substantial portions of the Software.
#
#THE SOFTWARE IS PROVIDED "AS IS", WITHOUT WARRANTY OF ANY KIND, EXPRESS OR
#IMPLIED, INCLUDING BUT NOT LIMITED TO THE WARRANTIES OF MERCHANTABILITY,
#FITNESS FOR A PARTICULAR PURPOSE AND NONINFRINGEMENT. IN NO EVENT SHALL THE
#AUTHORS OR COPYRIGHT HOLDERS BE LIABLE FOR ANY CLAIM, DAMAGES OR OTHER
#LIABILITY, WHETHER IN AN ACTION OF CONTRACT, TORT OR OTHERWISE, ARISING FROM,
#OUT OF OR IN CONNECTION WITH THE SOFTWARE OR THE USE OR OTHER DEALINGS IN
#THE SOFTWARE.
#
"""
This module contains the care line highlighter mode
"""
from PyQt4 import QtGui

from pyqode.core.api import constants
from pyqode.core.editor import Mode
from pyqode.core.api.decoration import TextDecoration
from pyqode.core.api.system import drift_color


class CaretLineHighlighterMode(Mode):
    """
    This mode highlights the caret line (active line).
    """
    #: The mode identifier
    IDENTIFIER = "caretLineHighlighterMode"
    #: The mode description
    DESCRIPTION = "This mode highlights the caret line"

    @property
    def background(self):
        return self.editor.style.value("caretLineBackground")

    @background.setter
    def background(self, value):
        self.editor.style.set_value("caretLineBackground", value)

    def __init__(self):
        Mode.__init__(self)
        self._decoration = None
        self._brush = None
        self._pos = -1

    def _on_state_changed(self, state):
        """
        On state changed we (dis)connect to the cursorPositionChanged signal
        """
        if state:
            self.editor.cursorPositionChanged.connect(self._update_highlight)
            self.editor.newTextSet.connect(self._update_highlight)
        else:
            self.editor.cursorPositionChanged.disconnect(
                self._update_highlight)
            self.editor.newTextSet.disconnect(self._update_highlight)
            self._clear_deco()

    def _on_install(self, editor):
        """
        Installs the mode on the editor and add a style property:
            - caretLineBackground
        """
<<<<<<< HEAD
        Mode._on_install(self, editor)
        color = self.editor.style.add_property(
            "caretLineBackground", drift_color(
                QtGui.QColor(constants.EDITOR_BACKGROUND), 104))
        self._brush = QtGui.QBrush(QtGui.QColor(color))
        self._update_highlight()
=======
        Mode._onInstall(self, editor)
        color = self.editor.style.addProperty(
            "caretLineBackground", driftColor(constants.EDITOR_BACKGROUND, 110))
        self.__brush = QtGui.QBrush(QtGui.QColor(color))
        self.__updateHighlight()
>>>>>>> 11c3c1ba

    def _on_style_changed(self, section, key):
        """
        Changes the highlight brush color and refresh highlighting
        """
        if key == "caretLineBackground":
            self._brush = QtGui.QBrush(
                self.editor.style.value("caretLineBackground"))
            self._update_highlight()
        if not key or key == "background":
            b = self.editor.style.value("background")
            factor = 104
            if b.lightness() < 128:
                factor = 150
            if b.lightness() == 0:
                b = QtGui.QColor("#101010")
            self._brush = QtGui.QBrush(
                self.editor.style.value("caretLineBackground"))
            self._update_highlight()
            self.editor.style.set_value("caretLineBackground",
                                        drift_color(b, factor))

    def _clear_deco(self):
        if self._decoration:
            self.editor.remove_decoration(self._decoration)

    def _update_highlight(self):
        """
        Updates the current line decoration
        """
        self._clear_deco()
        self._decoration = TextDecoration(self.editor.textCursor())
        self._decoration.set_background(self._brush)
        self._decoration.set_full_width()
        self.editor.add_decoration(self._decoration)<|MERGE_RESOLUTION|>--- conflicted
+++ resolved
@@ -75,20 +75,11 @@
         Installs the mode on the editor and add a style property:
             - caretLineBackground
         """
-<<<<<<< HEAD
         Mode._on_install(self, editor)
         color = self.editor.style.add_property(
-            "caretLineBackground", drift_color(
-                QtGui.QColor(constants.EDITOR_BACKGROUND), 104))
+            "caretLineBackground", driftColor(constants.EDITOR_BACKGROUND, 110))
         self._brush = QtGui.QBrush(QtGui.QColor(color))
         self._update_highlight()
-=======
-        Mode._onInstall(self, editor)
-        color = self.editor.style.addProperty(
-            "caretLineBackground", driftColor(constants.EDITOR_BACKGROUND, 110))
-        self.__brush = QtGui.QBrush(QtGui.QColor(color))
-        self.__updateHighlight()
->>>>>>> 11c3c1ba
 
     def _on_style_changed(self, section, key):
         """
